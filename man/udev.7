'\" t
.TH "UDEV" "7" "" "udev" "udev"
.\" -----------------------------------------------------------------
.\" * Define some portability stuff
.\" -----------------------------------------------------------------
.\" ~~~~~~~~~~~~~~~~~~~~~~~~~~~~~~~~~~~~~~~~~~~~~~~~~~~~~~~~~~~~~~~~~
.\" http://bugs.debian.org/507673
.\" http://lists.gnu.org/archive/html/groff/2009-02/msg00013.html
.\" ~~~~~~~~~~~~~~~~~~~~~~~~~~~~~~~~~~~~~~~~~~~~~~~~~~~~~~~~~~~~~~~~~
.ie \n(.g .ds Aq \(aq
.el       .ds Aq '
.\" -----------------------------------------------------------------
.\" * set default formatting
.\" -----------------------------------------------------------------
.\" disable hyphenation
.nh
.\" disable justification (adjust text to left margin only)
.ad l
.\" -----------------------------------------------------------------
.\" * MAIN CONTENT STARTS HERE *
.\" -----------------------------------------------------------------
.SH "NAME"
udev \- Dynamic device management
.SH "DESCRIPTION"
.PP
udev supplies the system software with device events, manages permissions of device nodes and may create additional symlinks in the
/dev
directory, or renames network interfaces\&. The kernel usually just assigns unpredictable device names based on the order of discovery\&. Meaningful symlinks or network device names provide a way to reliably identify devices based on their properties or current configuration\&.
.PP
The udev daemon,
\fBudevd\fR(8), receives device uevents directly from the kernel whenever a device is added or removed from the system, or it changes its state\&. When udev receives a device event, it matches its configured set of rules against various device attributes to identify the device\&. Rules that match may provide additional device information to be stored in the udev database or to be used to create meaningful symlink names\&.
.PP
All device information udev processes is stored in the udev database and sent out to possible event subscribers\&. Access to all stored data and the event sources is provided by the library libudev\&.
.SH "RULES FILES"
.PP
The udev rules are read from the files located in the system rules directory
<<<<<<< HEAD
/lib/udev/rules\&.d, the volatile runtime directory
=======
/lib/udev/rules\&.d
(additionally
/usr/lib/udev/rules\&.d
when built with \-\-enable\-split\-usr), the volatile runtime directory
>>>>>>> a3ee57f0
/run/udev/rules\&.d
and the local administration directory
/etc/udev/rules\&.d\&. All rules files are collectively sorted and processed in lexical order, regardless of the directories in which they live\&. However, files with identical filenames replace each other\&. Files in
/etc
have the highest priority, files in
/run
take precedence over files with the same name in
<<<<<<< HEAD
/lib\&. This can be used to override a system\-supplied rules file with a local file if needed; a symlink in
=======
/lib
(or
/usr/lib)\&. This can be used to override a system\-supplied rules file with a local file if needed; a symlink in
>>>>>>> a3ee57f0
/etc
with the same name as a rules file in
/lib, pointing to
/dev/null, disables the rules file entirely\&. Rule files must have the extension
\&.rules; other extensions are ignored\&.
.PP
Every line in the rules file contains at least one key\-value pair\&. Except for empty lines or lines beginning with
#, which are ignored\&. There are two kinds of keys: match and assignment\&. If all match keys match against their values, the rule gets applied and the assignment keys get the specified values assigned\&.
.PP
A matching rule may rename a network interface, add symlinks pointing to the device node, or run a specified program as part of the event handling\&.
.PP
A rule consists of a comma\-separated list of one or more key\-value pairs\&. Each key has a distinct operation, depending on the used operator\&. Valid operators are:
.PP
==
.RS 4
Compare for equality\&.
.RE
.PP
!=
.RS 4
Compare for inequality\&.
.RE
.PP
=
.RS 4
Assign a value to a key\&. Keys that represent a list are reset and only this single value is assigned\&.
.RE
.PP
+=
.RS 4
Add the value to a key that holds a list of entries\&.
.RE
.PP
\-=
.RS 4
Remove the value from a key that holds a list of entries\&.
.RE
.PP
:=
.RS 4
Assign a value to a key finally; disallow any later changes\&.
.RE
.PP
The following key names can be used to match against device properties\&. Some of the keys also match against properties of the parent devices in sysfs, not only the device that has generated the event\&. If multiple keys that match a parent device are specified in a single rule, all these keys must match at one and the same parent device\&.
.PP
\fIACTION\fR
.RS 4
Match the name of the event action\&.
.RE
.PP
\fIDEVPATH\fR
.RS 4
Match the devpath of the event device\&.
.RE
.PP
\fIKERNEL\fR
.RS 4
Match the name of the event device\&.
.RE
.PP
\fINAME\fR
.RS 4
Match the name of a network interface\&. It can be used once the NAME key has been set in one of the preceding rules\&.
.RE
.PP
\fISYMLINK\fR
.RS 4
Match the name of a symlink targeting the node\&. It can be used once a SYMLINK key has been set in one of the preceding rules\&. There may be multiple symlinks; only one needs to match\&.
.RE
.PP
\fISUBSYSTEM\fR
.RS 4
Match the subsystem of the event device\&.
.RE
.PP
\fIDRIVER\fR
.RS 4
Match the driver name of the event device\&. Only set this key for devices which are bound to a driver at the time the event is generated\&.
.RE
.PP
\fIATTR{\fR\fI\fIfilename\fR\fR\fI}\fR, \fISYSCTL{\fR\fI\fIkernel parameter\fR\fR\fI}\fR
.RS 4
Match sysfs attribute values of the event device\&. Trailing whitespace in the attribute values is ignored unless the specified match value itself contains trailing whitespace\&.
Match a kernel parameter value\&.
.RE
.PP
\fIKERNELS\fR
.RS 4
Search the devpath upwards for a matching device name\&.
.RE
.PP
\fISUBSYSTEMS\fR
.RS 4
Search the devpath upwards for a matching device subsystem name\&.
.RE
.PP
\fIDRIVERS\fR
.RS 4
Search the devpath upwards for a matching device driver name\&.
.RE
.PP
\fIATTRS{\fR\fI\fIfilename\fR\fR\fI}\fR
.RS 4
Search the devpath upwards for a device with matching sysfs attribute values\&. If multiple
\fIATTRS\fR
matches are specified, all of them must match on the same device\&. Trailing whitespace in the attribute values is ignored unless the specified match value itself contains trailing whitespace\&.
.RE
.PP
\fITAGS\fR
.RS 4
Search the devpath upwards for a device with matching tag\&.
.RE
.PP
\fIENV{\fR\fI\fIkey\fR\fR\fI}\fR
.RS 4
Match against a device property value\&.
.RE
.PP
\fITAG\fR
.RS 4
Match against a device tag\&.
.RE
.PP
\fITEST{\fR\fI\fIoctal mode mask\fR\fR\fI}\fR
.RS 4
Test the existence of a file\&. An octal mode mask can be specified if needed\&.
.RE
.PP
\fIPROGRAM\fR
.RS 4
Execute a program to determine whether there is a match; the key is true if the program returns successfully\&. The device properties are made available to the executed program in the environment\&. The program\*(Aqs standard output is available in the
\fIRESULT\fR
key\&.
.sp
This can only be used for very short\-running foreground tasks\&. For details, see
\fIRUN\fR\&.
.RE
.PP
\fIRESULT\fR
.RS 4
Match the returned string of the last
\fIPROGRAM\fR
call\&. This key can be used in the same or in any later rule after a
\fIPROGRAM\fR
call\&.
.RE
.PP
Most of the fields support shell glob pattern matching and alternate patterns\&. The following special characters are supported:
.PP
*
.RS 4
Matches zero or more characters\&.
.RE
.PP
?
.RS 4
Matches any single character\&.
.RE
.PP
[]
.RS 4
Matches any single character specified within the brackets\&. For example, the pattern string
tty[SR]
would match either
ttyS
or
ttyR\&. Ranges are also supported via the
\-
character\&. For example, to match on the range of all digits, the pattern
[0\-9]
could be used\&. If the first character following the
[
is a
!, any characters not enclosed are matched\&.
.RE
.PP
|
.RS 4
Separates alternative patterns\&. For example, the pattern string
abc|x*
would match either
abc
or
x*\&.
.RE
.PP
The following keys can get values assigned:
.PP
\fINAME\fR
.RS 4
The name to use for a network interface\&. The name of a device node cannot be changed by udev, only additional symlinks can be created\&.
.RE
.PP
\fISYMLINK\fR
.RS 4
The name of a symlink targeting the node\&. Every matching rule adds this value to the list of symlinks to be created\&.
.sp
The set of characters to name a symlink is limited\&. Allowed characters are
0\-9A\-Za\-z#+\-\&.:=@_/, valid UTF\-8 character sequences, and
\ex00
hex encoding\&. All other characters are replaced by a
_
character\&.
.sp
Multiple symlinks may be specified by separating the names by the space character\&. In case multiple devices claim the same name, the link always points to the device with the highest link_priority\&. If the current device goes away, the links are re\-evaluated and the device with the next highest link_priority becomes the owner of the link\&. If no link_priority is specified, the order of the devices (and which one of them owns the link) is undefined\&.
.sp
Symlink names must never conflict with the kernel\*(Aqs default device node names, as that would result in unpredictable behavior\&.
.RE
.PP
\fIOWNER\fR, \fIGROUP\fR, \fIMODE\fR
.RS 4
The permissions for the device node\&. Every specified value overrides the compiled\-in default value\&.
.RE
.PP
\fISECLABEL{\fR\fI\fImodule\fR\fR\fI}\fR
.RS 4
Applies the specified Linux Security Module label to the device node\&.
.RE
.PP
\fIATTR{\fR\fI\fIkey\fR\fR\fI}\fR
.RS 4
The value that should be written to a sysfs attribute of the event device\&.
.RE
.PP
\fISYSCTL{\fR\fI\fIkernel parameter\fR\fR\fI}\fR
.RS 4
The value that should be written to kernel parameter\&.
.RE
.PP
\fIENV{\fR\fI\fIkey\fR\fR\fI}\fR
.RS 4
Set a device property value\&. Property names with a leading
\&.
are neither stored in the database nor exported to events or external tools (run by, for example, the
\fIPROGRAM\fR
match key)\&.
.RE
.PP
\fITAG\fR
.RS 4
Attach a tag to a device\&. This is used to filter events for users of libudev\*(Aqs monitor functionality, or to enumerate a group of tagged devices\&. The implementation can only work efficiently if only a few tags are attached to a device\&. It is only meant to be used in contexts with specific device filter requirements, and not as a general\-purpose flag\&. Excessive use might result in inefficient event handling\&.
.RE
.PP
\fIRUN{\fR\fI\fItype\fR\fR\fI}\fR
.RS 4
Add a program to the list of programs to be executed after processing all the rules for a specific event, depending on
type:
.PP
program
.RS 4
Execute an external program specified as the assigned value\&. If no absolute path is given, the program is expected to live in
/lib/udev, otherwise, the absolute path must be specified\&.
.sp
This is the default if no
\fItype\fR
is specified\&.
.RE
.PP
builtin
.RS 4
As
\fIprogram\fR, but use one of the built\-in programs rather than an external one\&.
.RE
.sp
The program name and following arguments are separated by spaces\&. Single quotes can be used to specify arguments with spaces\&.
.sp
This can only be used for very short\-running foreground tasks\&. Running an event process for a long period of time may block all further events for this or a dependent device\&.
.sp
Starting daemons or other long\-running processes is not appropriate for udev; the forked processes, detached or not, will be unconditionally killed after the event handling has finished\&.
.RE
.PP
\fILABEL\fR
.RS 4
A named label to which a
\fIGOTO\fR
may jump\&.
.RE
.PP
\fIGOTO\fR
.RS 4
Jumps to the next
\fILABEL\fR
with a matching name\&.
.RE
.PP
\fIIMPORT{\fR\fI\fItype\fR\fR\fI}\fR
.RS 4
Import a set of variables as device properties, depending on
type:
.PP
program
.RS 4
Execute an external program specified as the assigned value and import its output, which must be in environment key format\&. Path specification, command/argument separation, and quoting work like in
\fIRUN\fR\&.
.RE
.PP
builtin
.RS 4
Similar to
program, but use one of the built\-in programs rather than an external one\&.
.RE
.PP
file
.RS 4
Import a text file specified as the assigned value, the content of which must be in environment key format\&.
.RE
.PP
db
.RS 4
Import a single property specified as the assigned value from the current device database\&. This works only if the database is already populated by an earlier event\&.
.RE
.PP
cmdline
.RS 4
Import a single property from the kernel command line\&. For simple flags the value of the property is set to
1\&.
.RE
.PP
parent
.RS 4
Import the stored keys from the parent device by reading the database entry of the parent device\&. The value assigned to
\fBIMPORT{parent}\fR
is used as a filter of key names to import (with the same shell glob pattern matching used for comparisons)\&.
.RE
.sp
This can only be used for very short\-running foreground tasks\&. For details see
\fBRUN\fR\&.
.RE
.PP
\fIWAIT_FOR\fR
.RS 4
Wait for a file to become available or until a timeout of 10 seconds expires\&. The path is relative to the sysfs device; if no path is specified, this waits for an attribute to appear\&.
.RE
.PP
\fIOPTIONS\fR
.RS 4
Rule and device options:
.PP
\fBlink_priority=\fR\fB\fIvalue\fR\fR
.RS 4
Specify the priority of the created symlinks\&. Devices with higher priorities overwrite existing symlinks of other devices\&. The default is 0\&.
.RE
.PP
\fBstring_escape=\fR\fB\fInone|replace\fR\fR
.RS 4
Usually control and other possibly unsafe characters are replaced in strings used for device naming\&. The mode of replacement can be specified with this option\&.
.RE
.PP
\fBstatic_node=\fR
.RS 4
Apply the permissions specified in this rule to the static device node with the specified name\&. Static device node creation can be requested by kernel modules\&. These nodes might not have a corresponding kernel device at the time udevd is started; they can trigger automatic kernel module loading\&.
.RE
.PP
\fBwatch\fR
.RS 4
Watch the device node with inotify; when the node is closed after being opened for writing, a change uevent is synthesized\&.
.RE
.PP
\fBnowatch\fR
.RS 4
Disable the watching of a device node with inotify\&.
.RE
.RE
.PP
The
\fINAME\fR,
\fISYMLINK\fR,
\fIPROGRAM\fR,
\fIOWNER\fR,
\fIGROUP\fR,
\fIMODE\fR, and
\fIRUN\fR
fields support simple string substitutions\&. The
\fIRUN\fR
substitutions are performed after all rules have been processed, right before the program is executed, allowing for the use of device properties set by earlier matching rules\&. For all other fields, substitutions are performed while the individual rule is being processed\&. The available substitutions are:
.PP
\fB$kernel\fR, \fB%k\fR
.RS 4
The kernel name for this device\&.
.RE
.PP
\fB$number\fR, \fB%n\fR
.RS 4
The kernel number for this device\&. For example,
sda3
has kernel number
3\&.
.RE
.PP
\fB$devpath\fR, \fB%p\fR
.RS 4
The devpath of the device\&.
.RE
.PP
\fB$id\fR, \fB%b\fR
.RS 4
The name of the device matched while searching the devpath upwards for
\fBSUBSYSTEMS\fR,
\fBKERNELS\fR,
\fBDRIVERS\fR, and
\fBATTRS\fR\&.
.RE
.PP
\fB$driver\fR
.RS 4
The driver name of the device matched while searching the devpath upwards for
\fBSUBSYSTEMS\fR,
\fBKERNELS\fR,
\fBDRIVERS\fR, and
\fBATTRS\fR\&.
.RE
.PP
\fB$attr{\fR\fB\fIfile\fR\fR\fB}\fR, \fB%s{\fR\fB\fIfile\fR\fR\fB}\fR
.RS 4
The value of a sysfs attribute found at the device where all keys of the rule have matched\&. If the matching device does not have such an attribute, and a previous
\fBKERNELS\fR,
\fBSUBSYSTEMS\fR,
\fBDRIVERS\fR, or
\fBATTRS\fR
test selected a parent device, then the attribute from that parent device is used\&.
.sp
If the attribute is a symlink, the last element of the symlink target is returned as the value\&.
.RE
.PP
\fB$env{\fR\fB\fIkey\fR\fR\fB}\fR, \fB%E{\fR\fB\fIkey\fR\fR\fB}\fR
.RS 4
A device property value\&.
.RE
.PP
\fB$major\fR, \fB%M\fR
.RS 4
The kernel major number for the device\&.
.RE
.PP
\fB$minor\fR, \fB%m\fR
.RS 4
The kernel minor number for the device\&.
.RE
.PP
\fB$result\fR, \fB%c\fR
.RS 4
The string returned by the external program requested with
\fIPROGRAM\fR\&. A single part of the string, separated by a space character, may be selected by specifying the part number as an attribute:
%c{N}\&. If the number is followed by the
+
character, this part plus all remaining parts of the result string are substituted:
%c{N+}\&.
.RE
.PP
\fB$parent\fR, \fB%P\fR
.RS 4
The node name of the parent device\&.
.RE
.PP
\fB$name\fR
.RS 4
The current name of the device\&. If not changed by a rule, it is the name of the kernel device\&.
.RE
.PP
\fB$links\fR
.RS 4
A space\-separated list of the current symlinks\&. The value is only set during a remove event or if an earlier rule assigned a value\&.
.RE
.PP
\fB$sys\fR, \fB%S\fR
.RS 4
The sysfs mount point\&.
.RE
.PP
\fB$devnode\fR, \fB%N\fR
.RS 4
The name of the device node\&.
.RE
.PP
\fB%%\fR
.RS 4
The
%
character itself\&.
.RE
.PP
\fB$$\fR
.RS 4
The
$
character itself\&.
.RE
.SH "HARDWARE DATABASE FILES"
.PP
The hwdb files are read from the files located in the system hwdb directory
/usr/lib/udev/hwdb\&.d, the volatile runtime directory
/run/udev/hwdb\&.d
and the local administration directory
/etc/udev/hwdb\&.d\&. All hwdb files are collectively sorted and processed in lexical order, regardless of the directories in which they live\&. However, files with identical filenames replace each other\&. Files in
/etc
have the highest priority, files in
/run
take precedence over files with the same name in
/usr/lib\&. This can be used to override a system\-supplied hwdb file with a local file if needed; a symlink in
/etc
with the same name as a hwdb file in
/usr/lib, pointing to
/dev/null, disables the hwdb file entirely\&. hwdb files must have the extension
\&.hwdb; other extensions are ignored\&.
.PP
The hwdb file contains data records consisting of matches and associated key\-value pairs\&. Every record in the hwdb starts with one or more match string, specifying a shell glob to compare the database lookup string against\&. Multiple match lines are specified in additional consecutive lines\&. Every match line is compared individually, they are combined by OR\&. Every match line must start at the first character of the line\&.
.PP
The match lines are followed by one or more key\-value pair lines, which are recognized by a leading space character\&. The key name and value are separated by
=\&. An empty line signifies the end of a record\&. Lines beginning with
#
are ignored\&.
.PP
The content of all hwdb files is read by
\fBudevadm\fR(8)
and compiled to a binary database located at
/etc/udev/hwdb\&.bin, or alternatively
/usr/lib/udev/hwdb\&.bin
<<<<<<< HEAD
if you want ship the compiled database in an immutable image by using
\fB\-\-usr\fR, or anywhere on the system by using
\fB\-\-output\fR\&. During runtime only the binary database is used\&.
=======
if you want ship the compiled database in an immutable image\&. If
\fBUDEV_HWDB_BIN\fR
is set at run\-time, and its value identifies a file in the file system, then the binary database located under this name will be used\&. During runtime only the binary database is used\&.
>>>>>>> a3ee57f0
.SH "SEE ALSO"
.PP
\fBudevd\fR(8),
\fBudevadm\fR(8)<|MERGE_RESOLUTION|>--- conflicted
+++ resolved
@@ -34,14 +34,10 @@
 .SH "RULES FILES"
 .PP
 The udev rules are read from the files located in the system rules directory
-<<<<<<< HEAD
-/lib/udev/rules\&.d, the volatile runtime directory
-=======
 /lib/udev/rules\&.d
 (additionally
 /usr/lib/udev/rules\&.d
 when built with \-\-enable\-split\-usr), the volatile runtime directory
->>>>>>> a3ee57f0
 /run/udev/rules\&.d
 and the local administration directory
 /etc/udev/rules\&.d\&. All rules files are collectively sorted and processed in lexical order, regardless of the directories in which they live\&. However, files with identical filenames replace each other\&. Files in
@@ -49,13 +45,9 @@
 have the highest priority, files in
 /run
 take precedence over files with the same name in
-<<<<<<< HEAD
-/lib\&. This can be used to override a system\-supplied rules file with a local file if needed; a symlink in
-=======
 /lib
 (or
 /usr/lib)\&. This can be used to override a system\-supplied rules file with a local file if needed; a symlink in
->>>>>>> a3ee57f0
 /etc
 with the same name as a rules file in
 /lib, pointing to
@@ -573,15 +565,12 @@
 and compiled to a binary database located at
 /etc/udev/hwdb\&.bin, or alternatively
 /usr/lib/udev/hwdb\&.bin
-<<<<<<< HEAD
 if you want ship the compiled database in an immutable image by using
 \fB\-\-usr\fR, or anywhere on the system by using
 \fB\-\-output\fR\&. During runtime only the binary database is used\&.
-=======
-if you want ship the compiled database in an immutable image\&. If
+If
 \fBUDEV_HWDB_BIN\fR
 is set at run\-time, and its value identifies a file in the file system, then the binary database located under this name will be used\&. During runtime only the binary database is used\&.
->>>>>>> a3ee57f0
 .SH "SEE ALSO"
 .PP
 \fBudevd\fR(8),
